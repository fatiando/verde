--- conflicted
+++ resolved
@@ -44,18 +44,13 @@
         python:
           - "3.7"
           - "3.10"
-<<<<<<< HEAD
-        dependencies:
-          - latest
-          - oldest
-          - optional
-=======
         include:
           - python: "3.7"
             dependencies: oldest
           - python: "3.10"
             dependencies: latest
->>>>>>> f806b151
+          - python: "3.10"
+            dependencies: optional
     env:
       REQUIREMENTS: env/requirements-build.txt env/requirements-test.txt
       # Used to tag codecov submissions
