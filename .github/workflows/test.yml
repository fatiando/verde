--- conflicted
+++ resolved
@@ -113,7 +113,6 @@
           echo "Collected dependencies:"
           cat requirements-full.txt
 
-<<<<<<< HEAD
       - name: Get the pip cache folder
         id: pip-cache
         run: |
@@ -124,22 +123,6 @@
         with:
           path: ${{ steps.pip-cache.outputs.dir }}
           key: ${{ runner.os }}-pip-${{ hashFiles('requirements-full.txt') }}
-=======
-      - name: Rename conda-forge packages
-        run: |
-          # Choose options to sed based on the OS (macos uses POSIX sed)
-          if [[ ${{ matrix.os }} == macos ]]; then
-            opts="-i''"
-          else
-            opts='-s --in-place'
-          fi
-          echo "OPTS:" $opts
-          echo "Rename conda-forge packages in requirements-full.txt"
-          # Replace "build" for "python-build"
-          sed $opts 's/^build$/python-build/' requirements-full.txt
-          echo "Renamed dependencies:"
-          cat requirements-full.txt
->>>>>>> 1d24bb02
 
       - name: Install requirements
         run: |
