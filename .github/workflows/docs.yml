# Build the documentation and deploy to GitHub Pages using GitHub Actions.
#
# NOTE: Pin actions to a specific commit to avoid having the authentication
# token stolen if the Action is compromised. See the comments and links here:
# https://github.com/pypa/gh-action-pypi-publish/issues/27
#
name: documentation

# Only build PRs, the main branch, and releases. Pushes to branches will only
# be built when a PR is opened. This avoids duplicated buids in PRs comming
# from branches in the origin repository (1 for PR and 1 for push).
on:
  pull_request:
  push:
    branches:
      - main
  release:
    types:
      - published

# Use bash by default in all jobs
defaults:
  run:
    # The -l {0} is necessary for conda environments to be activated
    # But this breaks on MacOS if using actions/setup-python:
    # https://github.com/actions/setup-python/issues/132
    shell: bash -l {0}

jobs:
  #############################################################################
  # Build the docs
  build:
    runs-on: ubuntu-latest
    env:
      REQUIREMENTS: env/requirements-build.txt env/requirements-docs.txt
<<<<<<< HEAD
      PYTHON: 3.11
=======
      PYTHON: "3.10"
>>>>>>> d4ad405a

    steps:
      # Cancel any previous run of the test job
      # We pin the commit hash corresponding to v0.5.0, and not pinning the tag
      # because we are giving full access through the github.token.
      - name: Cancel Previous Runs
        uses: styfle/cancel-workflow-action@0.12.1
        with:
          access_token: ${{ github.token }}

      # Checks-out your repository under $GITHUB_WORKSPACE
      - name: Checkout
        uses: actions/checkout@v2
        with:
          # Need to fetch more than the last commit so that setuptools-scm can
          # create the correct version string. If the number of commits since
          # the last release is greater than this, the version still be wrong.
          # Increase if necessary.
          fetch-depth: 100
          # The GitHub token is preserved by default but this job doesn't need
          # to be able to push to GitHub.
          persist-credentials: false

      # Need the tags so that setuptools-scm can form a valid version number
      - name: Fetch git tags
        run: git fetch origin 'refs/tags/*:refs/tags/*'

      - name: Setup Miniconda
        uses: conda-incubator/setup-miniconda@v3
        with:
          python-version: ${{ env.PYTHON }}
          channels: conda-forge,defaults

      - name: Collect requirements
        run: |
          echo "Install Dependente to capture dependencies:"
          conda install dependente==0.1.0 -c conda-forge
          echo ""
          echo "Capturing run-time dependencies:"
          dependente --source install,extras > requirements-full.txt
          echo "Capturing dependencies from:"
          for requirement in $REQUIREMENTS
          do
            echo "  $requirement"
            cat $requirement >> requirements-full.txt
          done
          echo ""
          echo "Collected dependencies:"
          cat requirements-full.txt

      - name: Install requirements
        run: conda install --file requirements-full.txt python=$PYTHON -c conda-forge

      - name: List installed packages
        run: conda list

      - name: Build source and wheel distributions
        run: |
          make build
          echo ""
          echo "Generated files:"
          ls -lh dist/

      - name: Install the package
        run: python -m pip install --no-deps dist/*.whl

      - name: Build the documentation
        run: make -C doc clean all

      # Store the docs as a build artifact so we can deploy it later
      - name: Upload HTML documentation as an artifact
        if: github.event_name == 'release' || github.event_name == 'push'
        uses: actions/upload-artifact@v4
        with:
          name: docs-${{ github.sha }}
          path: doc/_build/html

  #############################################################################
  # Publish the documentation to gh-pages
  publish:
    runs-on: ubuntu-latest
    needs: build
    if: github.event_name == 'release' || github.event_name == 'push'

    steps:
      - name: Checkout
        uses: actions/checkout@v2

      # Fetch the built docs from the "build" job
      - name: Download HTML documentation artifact
        uses: actions/download-artifact@v2
        with:
          name: docs-${{ github.sha }}
          path: doc/_build/html

      - name: Checkout the gh-pages branch in a separate folder
        uses: actions/checkout@5a4ac9002d0be2fb38bd78e4b4dbde5606d7042f
        with:
          ref: gh-pages
          # Checkout to this folder instead of the current one
          path: deploy
          # Download the entire history
          fetch-depth: 0

      - name: Push the built HTML to gh-pages
        run: |
          # Detect if this is a release or from the main branch
          if [[ "${{ github.event_name }}" == "release" ]]; then
              # Get the tag name without the "refs/tags/" part
              version="${GITHUB_REF#refs/*/}"
          else
              version=dev
          fi
          echo "Deploying version: $version"
          # Make the new commit message. Needs to happen before cd into deploy
          # to get the right commit hash.
          message="Deploy $version from $(git rev-parse --short HEAD)"
          cd deploy
          # Need to have this file so that Github doesn't try to run Jekyll
          touch .nojekyll
          # Delete all the files and replace with our new  set
          echo -e "\nRemoving old files from previous builds of ${version}:"
          rm -rvf ${version}
          echo -e "\nCopying HTML files to ${version}:"
          cp -Rvf ../doc/_build/html/ ${version}/
          # If this is a new release, update the link from /latest to it
          if [[ "${version}" != "dev" ]]; then
              echo -e "\nSetup link from ${version} to 'latest'."
              rm -f latest
              ln -sf ${version} latest
          fi
          # Stage the commit
          git add -A .
          echo -e "\nChanges to be applied:"
          git status
          # Configure git to be the GitHub Actions account
          git config user.email "github-actions[bot]@users.noreply.github.com"
          git config user.name "github-actions[bot]"
          # If this is a dev build and the last commit was from a dev build
          # (detect if "dev" was in the previous commit message), reuse the
          # same commit
          if [[ "${version}" == "dev" && `git log -1 --format='%s'` == *"dev"* ]]; then
              echo -e "\nAmending last commit:"
              git commit --amend --reset-author -m "$message"
          else
              echo -e "\nMaking a new commit:"
              git commit -m "$message"
          fi
          # Make the push quiet just in case there is anything that could leak
          # sensitive information.
          echo -e "\nPushing changes to gh-pages."
          git push -fq origin gh-pages 2>&1 >/dev/null
          echo -e "\nFinished uploading generated files."<|MERGE_RESOLUTION|>--- conflicted
+++ resolved
@@ -33,11 +33,7 @@
     runs-on: ubuntu-latest
     env:
       REQUIREMENTS: env/requirements-build.txt env/requirements-docs.txt
-<<<<<<< HEAD
-      PYTHON: 3.11
-=======
-      PYTHON: "3.10"
->>>>>>> d4ad405a
+      PYTHON: "3.11"
 
     steps:
       # Cancel any previous run of the test job
