"""
Biharmonic splines in 2D.
"""
import itertools
from warnings import warn

import numpy as np
from sklearn.utils.validation import check_is_fitted

from .base import n_1d_arrays, BaseGridder, check_fit_input, least_squares
from .coordinates import get_region
from .utils import dispatch, parse_engine
from .model_selection import cross_val_score

try:
    import numba
    from numba import jit
except ImportError:
    numba = None
    from .utils import dummy_jit as jit


# Default arguments for numba.jit
JIT_ARGS = dict(nopython=True, target="cpu", fastmath=True, parallel=True)


class SplineCV(BaseGridder):
    r"""
    Cross-validated biharmonic spline interpolation.

    Similar to :class:`verde.Spline` but automatically chooses the best
    *damping* and *mindist* parameters using cross-validation. Tests all
    combinations of the given *dampings* and *mindists* and selects the maximum
    (or minimum) mean cross-validation score (i.e., a grid search).

    The grid search can optionally run in parallel using :mod:`dask`. To do
    this, pass in a :class:`dask.distributed.Client` as the *client* argument.
    The client can manage a process or thread pool in your local computer or a
    remote cluster.

    Other cross-validation generators from :mod:`sklearn.model_selection` can
    be used by passing them through the *cv* argument.

    Parameters
    ----------
    mindists : iterable or 1d array
        List (or other iterable) of *mindist* parameter values to try. Can be
        considered a minimum distance between the point forces and data points.
        Needed because the Green's functions are singular when forces and data
        points coincide. Acts as a fudge factor.
    dampings : iterable or 1d array
        List (or other iterable) of *damping* parameter values to try. Is the
        positive damping regularization parameter. Controls how much smoothness
        is imposed on the estimated forces. If None, no regularization is used.
    force_coords : None or tuple of arrays
        The easting and northing coordinates of the point forces. If None
        (default), then will be set to the data coordinates the first time
        :meth:`~verde.SplineCV.fit` is called.
    engine : str
        Computation engine for the Jacobian matrix and prediction. Can be
        ``'auto'``, ``'numba'``, or ``'numpy'``. If ``'auto'``, will use numba
        if it is installed or numpy otherwise. The numba version is
        multi-threaded and usually faster, which makes fitting and predicting
        faster.
    cv : None or cross-validation generator
        Any scikit-learn cross-validation generator. If not given, will use the
        default set by :func:`verde.cross_val_score`.
    client : None or dask.distributed.Client
        If None, then computations are run serially. Otherwise, should be a
        dask ``Client`` object. It will be used to dispatch computations to the
        dask cluster.


    Attributes
    ----------
    force_ : array
        The estimated forces that fit the observed data.
    force_coords_ : tuple of arrays
        The easting and northing coordinates of the point forces. Same as
        *force_coords* if it is not None. Otherwise, same as the data locations
        used to fit the spline.
    region_ : tuple
        The boundaries (``[W, E, S, N]``) of the data used to fit the
        interpolator. Used as the default region for the
        :meth:`~verde.SplineCV.grid` and :meth:`~verde.SplineCV.scatter`
        methods.
    mindist_ : float
        The optimal value for the *mindist* parameter.
    damping_ : float
        The optimal value for the *damping* parameter.
<<<<<<< HEAD
    scores_ : array
        The mean cross-validation score for each parameter combination.
=======
    spline_ : :class:`verde.Spline`
        A fitted :class:`~verde.Spline` with the optimal configuration
        parameters.
>>>>>>> 4a7d0869

    See also
    --------
    Spline : The bi-harmonic spline
    cross_val_score : Score an estimator/gridder using cross-validation

    """

    def __init__(
        self,
        mindists=(1e3, 10e3, 100e3),
        dampings=(1e-10, 1e-5, 1e-1),
        force_coords=None,
        engine="auto",
        cv=None,
        client=None,
        delayed=False,
    ):
        super().__init__()
        self.dampings = dampings
        self.mindists = mindists
        self.force_coords = force_coords
        self.engine = engine
        self.cv = cv
        self.client = client
        self.delayed = delayed

    def fit(self, coordinates, data, weights=None):
        """
        Fit the spline to the given data and automatically tune parameters.

        For each combination of the parameters given, computes the mean cross
        validation score using :func:`verde.cross_val_score` and the given CV
        splitting class (the *cv* parameter of this class). The configuration
        with the best score is then chosen and used to fit the entire dataset.

        The data region is captured and used as default for the
        :meth:`~verde.SplineCV.grid` and :meth:`~verde.SplineCV.scatter`
        methods.

        All input arrays must have the same shape.

        Parameters
        ----------
        coordinates : tuple of arrays
            Arrays with the coordinates of each data point. Should be in the
            following order: (easting, northing, vertical, ...). Only easting
            and northing will be used, all subsequent coordinates will be
            ignored.
        data : array
            The data values of each data point.
        weights : None or array
            If not None, then the weights assigned to each data point.
            Typically, this should be 1 over the data uncertainty squared.

        Returns
        -------
        self
            Returns this estimator instance for chaining operations.

        """
        parameter_sets = [
            dict(
                mindist=combo[0],
                damping=combo[1],
                engine=self.engine,
                force_coords=self.force_coords,
            )
            for combo in itertools.product(self.mindists, self.dampings)
        ]
        if self.client is not None:
            # Deprecated and will be removed in v2.0.0
            scores = []
            for params in parameter_sets:
                spline = Spline(**params)
                scores.append(
                    self.client.submit(
                        cross_val_score,
                        spline,
                        coordinates=coordinates,
                        data=data,
                        weights=weights,
                        cv=self.cv,
                    )
                )
            scores = [np.mean(score.result()) for score in scores]
        else:
            scores = []
            for params in parameter_sets:
                spline = Spline(**params)
                score = cross_val_score(
                    spline,
                    coordinates=coordinates,
                    data=data,
                    weights=weights,
                    cv=self.cv,
                    delayed=self.delayed,
                )
<<<<<<< HEAD
                scores.append(dispatch(np.mean, delayed=self.delayed)(score))
        best = dispatch(np.argmax, delayed=self.delayed)(scores)
        if self.delayed:
            best = best.compute()
        else:
            scores = np.asarray(scores)
        self._best = Spline(**parameter_sets[best])
        self._best.fit(coordinates, data, weights=weights)
        self.scores_ = scores
=======
            )
        if self.client is not None:
            scores = [score.result() for score in scores]
        self.scores_ = np.mean(scores, axis=1)
        best = np.argmax(self.scores_)
        self.spline_ = Spline(**parameter_sets[best])
        self.spline_.fit(coordinates, data, weights=weights)
>>>>>>> 4a7d0869
        return self

    @property
    def force_(self):
        "The estimated forces that fit the data."
        return self.spline_.force_

    @property
    def region_(self):
        "The bounding region of the data used to fit the spline"
        return self.spline_.region_

    @property
    def damping_(self):
        "The optimal damping parameter"
        return self.spline_.damping

    @property
    def mindist_(self):
        "The optimal mindist parameter"
        return self.spline_.mindist

    @property
    def force_coords_(self):
        "The optimal force locations"
        return self.spline_.force_coords_

    def predict(self, coordinates):
        """
        Evaluate the best estimated spline on the given set of points.

        Requires a fitted estimator (see :meth:`~verde.SplineCV.fit`).

        Parameters
        ----------
        coordinates : tuple of arrays
            Arrays with the coordinates of each data point. Should be in the
            following order: (easting, northing, vertical, ...). Only easting
            and northing will be used, all subsequent coordinates will be
            ignored.

        Returns
        -------
        data : array
            The data values evaluated on the given points.

        """
        check_is_fitted(self, ["spline_"])
        return self.spline_.predict(coordinates)


class Spline(BaseGridder):
    r"""
    Biharmonic spline interpolation using Green's functions.

    This gridder assumes Cartesian coordinates.

    Implements the 2D splines of [Sandwell1987]_. The Green's function for the
    spline corresponds to the elastic deflection of a thin sheet subject to a
    vertical force. For an observation point at the origin and a force at the
    coordinates given by the vector :math:`\mathbf{x}`, the Green's function
    is:

    .. math::

        g(\mathbf{x}) = \|\mathbf{x}\|^2 \left(\log \|\mathbf{x}\| - 1\right)

    In practice, this function is not defined for data points that coincide
    with a force. To prevent this, a fudge factor is added to
    :math:`\|\mathbf{x}\|`.

    The interpolation is performed by estimating forces that produce
    deflections that fit the observed data (using least-squares). Then, the
    interpolated points can be evaluated at any location.

    By default, the forces will be placed at the same points as the input data
    given to :meth:`~verde.Spline.fit`. This configuration provides an exact
    solution on top of the data points. However, this solution can be unstable
    for certain configurations of data points.

    Approximate (and more stable) solutions can be obtained by applying damping
    regularization to smooth the estimated forces (and interpolated values) or
    by not using the data coordinates to position the forces (use the
    *force_coords* parameter).

    Data weights can be used during fitting but only have an any effect when
    using the approximate solutions.

    Before fitting, the Jacobian (design, sensitivity, feature, etc) matrix for
    the spline is normalized using
    :class:`sklearn.preprocessing.StandardScaler` without centering the mean so
    that the transformation can be undone in the estimated forces.

    Parameters
    ----------
    mindist : float
        A minimum distance between the point forces and data points. Needed
        because the Green's functions are singular when forces and data points
        coincide. Acts as a fudge factor.
    damping : None or float
        The positive damping regularization parameter. Controls how much
        smoothness is imposed on the estimated forces. If None, no
        regularization is used.
    force_coords : None or tuple of arrays
        The easting and northing coordinates of the point forces. If None
        (default), then will be set to the data coordinates used to fit the
        spline.
    engine : str
        Computation engine for the Jacobian matrix and prediction. Can be
        ``'auto'``, ``'numba'``, or ``'numpy'``. If ``'auto'``, will use numba
        if it is installed or numpy otherwise. The numba version is
        multi-threaded and usually faster, which makes fitting and predicting
        faster.

    Attributes
    ----------
    force_ : array
        The estimated forces that fit the observed data.
    force_coords_ : tuple of arrays
        The easting and northing coordinates of the point forces. Same as
        *force_coords* if it is not None. Otherwise, same as the data locations
        used to fit the spline.
    region_ : tuple
        The boundaries (``[W, E, S, N]``) of the data used to fit the
        interpolator. Used as the default region for the
        :meth:`~verde.Spline.grid` and :meth:`~verde.Spline.scatter` methods.

    See also
    --------
    SplineCV : Cross-validated version of the bi-harmonic spline

    """

    def __init__(self, mindist=1e-5, damping=None, force_coords=None, engine="auto"):
        super().__init__()
        self.mindist = mindist
        self.damping = damping
        self.force_coords = force_coords
        self.engine = engine

    def fit(self, coordinates, data, weights=None):
        """
        Fit the biharmonic spline to the given data.

        The data region is captured and used as default for the
        :meth:`~verde.Spline.grid` and :meth:`~verde.Spline.scatter` methods.

        All input arrays must have the same shape.

        Parameters
        ----------
        coordinates : tuple of arrays
            Arrays with the coordinates of each data point. Should be in the
            following order: (easting, northing, vertical, ...). Only easting
            and northing will be used, all subsequent coordinates will be
            ignored.
        data : array
            The data values of each data point.
        weights : None or array
            If not None, then the weights assigned to each data point.
            Typically, this should be 1 over the data uncertainty squared.

        Returns
        -------
        self
            Returns this estimator instance for chaining operations.

        """
        coordinates, data, weights = check_fit_input(coordinates, data, weights)
        warn_weighted_exact_solution(self, weights)
        # Capture the data region to use as a default when gridding.
        self.region_ = get_region(coordinates[:2])
        if self.force_coords is None:
            self.force_coords_ = tuple(i.copy() for i in n_1d_arrays(coordinates, n=2))
        else:
            self.force_coords_ = self.force_coords
        jacobian = self.jacobian(coordinates[:2], self.force_coords_)
        self.force_ = least_squares(jacobian, data, weights, self.damping)
        return self

    def predict(self, coordinates):
        """
        Evaluate the estimated spline on the given set of points.

        Requires a fitted estimator (see :meth:`~verde.Spline.fit`).

        Parameters
        ----------
        coordinates : tuple of arrays
            Arrays with the coordinates of each data point. Should be in the
            following order: (easting, northing, vertical, ...). Only easting
            and northing will be used, all subsequent coordinates will be
            ignored.

        Returns
        -------
        data : array
            The data values evaluated on the given points.

        """
        check_is_fitted(self, ["force_"])
        shape = np.broadcast(*coordinates[:2]).shape
        force_east, force_north = n_1d_arrays(self.force_coords_, n=2)
        east, north = n_1d_arrays(coordinates, n=2)
        data = np.empty(east.size, dtype=east.dtype)
        if parse_engine(self.engine) == "numba":
            data = predict_numba(
                east, north, force_east, force_north, self.mindist, self.force_, data
            )
        else:
            data = predict_numpy(
                east, north, force_east, force_north, self.mindist, self.force_, data
            )
        return data.reshape(shape)

    def jacobian(self, coordinates, force_coords, dtype="float64"):
        """
        Make the Jacobian matrix for the 2D biharmonic spline.

        Each column of the Jacobian is the Green's function for a single force
        evaluated on all observation points [Sandwell1987]_.

        Parameters
        ----------
        coordinates : tuple of arrays
            Arrays with the coordinates of each data point. Should be in the
            following order: (easting, northing, vertical, ...). Only easting
            and northing will be used, all subsequent coordinates will be
            ignored.
        force_coords : tuple of arrays
            Arrays with the coordinates for the forces. Should be in the same
            order as the coordinate arrays.
        dtype : str or numpy dtype
            The type of the Jacobian array.

        Returns
        -------
        jacobian : 2D array
            The (n_data, n_forces) Jacobian matrix.

        """
        force_east, force_north = n_1d_arrays(force_coords, n=2)
        east, north = n_1d_arrays(coordinates, n=2)
        jac = np.empty((east.size, force_east.size), dtype=dtype)
        if parse_engine(self.engine) == "numba":
            jac = jacobian_numba(
                east, north, force_east, force_north, self.mindist, jac
            )
        else:
            jac = jacobian_numpy(
                east, north, force_east, force_north, self.mindist, jac
            )
        return jac


def warn_weighted_exact_solution(spline, weights):
    """
    Warn the user that a weights doesn't work for the exact solution.

    Parameters
    ----------
    spline : estimator
        The spline instance that we'll check. Needs to have the ``damping``
        attribute.
    weights : array or None
        The weights given to fit.

    """
    # Check if we're using weights without damping and warn the user that it
    # might not have any effect.
    if weights is not None and spline.damping is None:
        warn(
            "Weights might have no effect if no regularization is used. "
            "Use damping or specify force positions that are different from the data."
        )


def greens_func(east, north, mindist):
    "Calculate the Green's function for the Bi-Harmonic Spline"
    distance = np.sqrt(east ** 2 + north ** 2)
    # The mindist factor helps avoid singular matrices when the force and
    # computation point are too close
    distance += mindist
    return (distance ** 2) * (np.log(distance) - 1)


def predict_numpy(east, north, force_east, force_north, mindist, forces, result):
    "Calculate the predicted data using numpy."
    result[:] = 0
    for j in range(forces.size):
        green = greens_func(east - force_east[j], north - force_north[j], mindist)
        result += green * forces[j]
    return result


def jacobian_numpy(east, north, force_east, force_north, mindist, jac):
    "Calculate the Jacobian using numpy broadcasting."
    # Reshaping the data to a column vector will automatically build a distance
    # matrix between each data point and force.
    jac[:] = greens_func(
        east.reshape((east.size, 1)) - force_east,
        north.reshape((north.size, 1)) - force_north,
        mindist,
    )
    return jac


@jit(**JIT_ARGS)
def predict_numba(east, north, force_east, force_north, mindist, forces, result):
    "Calculate the predicted data using numba to speed things up."
    for i in numba.prange(east.size):  # pylint: disable=not-an-iterable
        result[i] = 0
        for j in range(forces.size):
            green = GREENS_FUNC_JIT(
                east[i] - force_east[j], north[i] - force_north[j], mindist
            )
            result[i] += green * forces[j]
    return result


@jit(**JIT_ARGS)
def jacobian_numba(east, north, force_east, force_north, mindist, jac):
    "Calculate the Jacobian matrix using numba to speed things up."
    for i in range(east.size):
        for j in range(force_east.size):
            jac[i, j] = GREENS_FUNC_JIT(
                east[i] - force_east[j], north[i] - force_north[j], mindist
            )
    return jac


# Jit compile the Green's functions for use in the numba functions
GREENS_FUNC_JIT = jit(**JIT_ARGS)(greens_func)<|MERGE_RESOLUTION|>--- conflicted
+++ resolved
@@ -84,18 +84,15 @@
         interpolator. Used as the default region for the
         :meth:`~verde.SplineCV.grid` and :meth:`~verde.SplineCV.scatter`
         methods.
+    scores_ : array
+        The mean cross-validation score for each parameter combination.
     mindist_ : float
         The optimal value for the *mindist* parameter.
     damping_ : float
         The optimal value for the *damping* parameter.
-<<<<<<< HEAD
-    scores_ : array
-        The mean cross-validation score for each parameter combination.
-=======
     spline_ : :class:`verde.Spline`
         A fitted :class:`~verde.Spline` with the optimal configuration
         parameters.
->>>>>>> 4a7d0869
 
     See also
     --------
@@ -194,25 +191,15 @@
                     cv=self.cv,
                     delayed=self.delayed,
                 )
-<<<<<<< HEAD
                 scores.append(dispatch(np.mean, delayed=self.delayed)(score))
         best = dispatch(np.argmax, delayed=self.delayed)(scores)
         if self.delayed:
             best = best.compute()
         else:
             scores = np.asarray(scores)
-        self._best = Spline(**parameter_sets[best])
-        self._best.fit(coordinates, data, weights=weights)
-        self.scores_ = scores
-=======
-            )
-        if self.client is not None:
-            scores = [score.result() for score in scores]
-        self.scores_ = np.mean(scores, axis=1)
-        best = np.argmax(self.scores_)
         self.spline_ = Spline(**parameter_sets[best])
         self.spline_.fit(coordinates, data, weights=weights)
->>>>>>> 4a7d0869
+        self.scores_ = scores
         return self
 
     @property
