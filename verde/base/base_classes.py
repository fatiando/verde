"""
Base classes for all gridders.
"""
import xarray as xr
import pandas as pd
import numpy as np
from sklearn.base import BaseEstimator
from sklearn.metrics import r2_score

from ..coordinates import grid_coordinates, profile_coordinates, scatter_points
from .utils import check_data, check_fit_input


class BaseGridder(BaseEstimator):
    """
    Base class for gridders.

    Most methods of this class requires the implementation of a
    :meth:`~verde.base.BaseGridder.predict` method. The data returned by it
    should be a 1d or 2d numpy array for scalar data or a tuple with 1d or 2d
    numpy arrays for each component of vector data.

    The :meth:`~verde.base.BaseGridder.filter` method requires the
    implementation of a :meth:`~verde.base.BaseGridder.fit` method to fit the
    gridder model to data.

    Doesn't define any new attributes.

    This is a subclass of :class:`sklearn.base.BaseEstimator` and must abide by
    the same rules of the scikit-learn classes. Mainly:

    * ``__init__`` must **only** assign values to attributes based on the
      parameters it receives. All parameters must have default values.
      Parameter checking should be done in ``fit``.
    * Estimated parameters should be stored as attributes with names ending in
      ``_``.

    Examples
    --------

    Let's create a class that interpolates by attributing the mean value of the
    data to every single point (it's not a very good interpolator).

    >>> import verde as vd
    >>> import numpy as np
    >>> from sklearn.utils.validation import check_is_fitted
    >>> class MeanGridder(vd.base.BaseGridder):
    ...     "Gridder that always produces the mean of all data values"
    ...     def __init__(self, multiplier=1):
    ...         # Init should only assign the parameters to attributes
    ...         self.multiplier = multiplier
    ...     def fit(self, coordiantes, data):
    ...         # Argument checking should be done in fit
    ...         if self.multiplier <= 0:
    ...             raise ValueError('Invalid multiplier {}'
    ...                              .format(self.multiplier))
    ...         self.mean_ = data.mean()*self.multiplier
    ...         # fit should return self so that we can chain operations
    ...         return self
    ...     def predict(self, coordinates):
    ...         # We know the gridder has been fitted if it has the mean
    ...         check_is_fitted(self, ['mean_'])
    ...         return np.ones_like(coordinates[0])*self.mean_
    >>> # Try it on some synthetic data
    >>> synthetic = vd.datasets.CheckerBoard(region=(0, 5, -10, 8))
    >>> data = synthetic.scatter()
    >>> print('{:.4f}'.format(data.scalars.mean()))
    -32.2182
    >>> # Fit the gridder to our synthetic data
    >>> grd = MeanGridder().fit((data.easting, data.northing), data.scalars)
    >>> grd
    MeanGridder(multiplier=1)
    >>> # Interpolate on a regular grid
    >>> grid = grd.grid(region=(0, 5, -10, -8), shape=(30, 20))
    >>> np.allclose(grid.scalars, -32.2182)
    True
    >>> # Interpolate along a profile
    >>> profile = grd.profile(point1=(0, -10), point2=(5, -8), size=10)
    >>> print(', '.join(['{:.2f}'.format(i) for i in profile.distance]))
    0.00, 0.60, 1.20, 1.80, 2.39, 2.99, 3.59, 4.19, 4.79, 5.39
    >>> print(', '.join(['{:.1f}'.format(i) for i in profile.scalars]))
    -32.2, -32.2, -32.2, -32.2, -32.2, -32.2, -32.2, -32.2, -32.2, -32.2

    """

    # The default dimension names for generated outputs
    # (pd.DataFrame, xr.Dataset, etc)
    dims = ("northing", "easting")

    def predict(self, coordinates):
        """
        Predict data on the given coordinate values. NOT IMPLEMENTED.

        This is a dummy placeholder for an actual method.

        Parameters
        ----------
        coordinates : tuple of arrays
            Arrays with the coordinates of each data point. Should be in the
            following order: (easting, northing, vertical, ...).

        Returns
        -------
        data : array
            The data predicted at the give coordinates.

        """
        raise NotImplementedError()

    def fit(self, coordinates, data, weights=None):
        """
        Fit the gridder to observed data. NOT IMPLEMENTED.

        This is a dummy placeholder for an actual method.

        Parameters
        ----------
        coordinates : tuple of arrays
            Arrays with the coordinates of each data point. Should be in the
            following order: (easting, northing, vertical, ...).
        data : array or tuple of arrays
            The data values of each data point. If the data has more than one
            component, *data* must be a tuple of arrays (one for each
            component).
        weights : None or array or tuple of arrays
            If not None, then the weights assigned to each data point. If more
            than one data component is provided, you must provide a weights
            array for each data component (if not None).

        Returns
        -------
        self
            This instance of the gridder. Useful to chain operations.

        """
        raise NotImplementedError()

    def filter(self, coordinates, data, weights=None):
        """
        Filter the data through the gridder and produce residuals.

        Calls ``fit`` on the data, evaluates the residuals (data - predicted
        data), and returns the coordinates, residuals, and weights.

        No very useful by itself but this interface makes gridders compatible
        with other processing operations and is used by :class:`verde.Chain` to
        join them together (for example, so you can fit a spline on the
        residuals of a trend).

        Parameters
        ----------
        coordinates : tuple of arrays
            Arrays with the coordinates of each data point. Should be in the
            following order: (easting, northing, vertical, ...).
            For the specific definition of coordinate systems and what these
            names mean, see the class docstring.
        data : array or tuple of arrays
            The data values of each data point. If the data has more than one
            component, *data* must be a tuple of arrays (one for each
            component).
        weights : None or array or tuple of arrays
            If not None, then the weights assigned to each data point. If more
            than one data component is provided, you must provide a weights
            array for each data component (if not None).

        Returns
        -------
        coordinates, residuals, weights
            The coordinates and weights are same as the input. Residuals are
            the input data minus the predicted data.

        """
        self.fit(coordinates, data, weights)
        data = check_data(data)
        pred = check_data(self.predict(coordinates))
        residuals = tuple(
            datai - predi.reshape(datai.shape) for datai, predi in zip(data, pred)
        )
        if len(residuals) == 1:
            residuals = residuals[0]
        return coordinates, residuals, weights

    def score(self, coordinates, data, weights=None):
        """
        Score the gridder predictions against the given data.

        Calculates the R^2 coefficient of determination of between the
        predicted values and the given data values. A maximum score of 1 means
        a perfect fit. The score can be negative.

        If the data has more than 1 component, the scores of each component
        will be averaged.

        Parameters
        ----------
        coordinates : tuple of arrays
            Arrays with the coordinates of each data point. Should be in the
            following order: (easting, northing, vertical, ...).
            For the specific definition of coordinate systems and what these
            names mean, see the class docstring.
        data : array or tuple of arrays
            The data values of each data point. If the data has more than one
            component, *data* must be a tuple of arrays (one for each
            component).
        weights : None or array or tuple of arrays
            If not None, then the weights assigned to each data point. If more
            than one data component is provided, you must provide a weights
            array for each data component (if not None).

        Returns
        -------
        score : float
            The R^2 score

        """
        coordinates, data, weights = check_fit_input(
            coordinates, data, weights, unpack=False
        )
        pred = check_data(self.predict(coordinates))
        result = np.mean(
            [
                r2_score(datai.ravel(), predi.ravel(), sample_weight=weighti)
                for datai, predi, weighti in zip(data, pred, weights)
            ]
        )
        return result

    def grid(
        self,
        region=None,
        shape=None,
        spacing=None,
        dims=None,
        data_names=None,
        projection=None,
        **kwargs
    ):
        """
        Interpolate the data onto a regular grid.

        The grid can be specified by either the number of points in each
        dimension (the *shape*) or by the grid node spacing. See
        :func:`verde.grid_coordinates` for details. Other arguments for
        :func:`verde.grid_coordinates` can be passed as extra keyword arguments
        (``kwargs``) to this method.

        If the interpolator collected the input data region, then it will be
        used if ``region=None``. Otherwise, you must specify the grid region.

        Use the *dims* and *data_names* arguments to set custom names for the
        dimensions and the data field(s) in the output :class:`xarray.Dataset`.
        Default names will be provided if none are given.

        Parameters
        ----------
        region : list = [W, E, S, N]
            The west, east, south, and north boundaries of a given region.
        shape : tuple = (n_north, n_east) or None
            The number of points in the South-North and West-East directions,
            respectively.
        spacing : tuple = (s_north, s_east) or None
            The grid spacing in the South-North and West-East directions,
            respectively.
        dims : list or None
            The names of the northing and easting data dimensions,
            respectively, in the output grid. Default is determined from the
            ``dims`` attribute of the class. Must be defined in the following
            order: northing dimension, easting dimension.
            **NOTE: This is an exception to the "easting" then
            "northing" pattern but is required for compatibility with xarray.**
        data_names : list of None
            The name(s) of the data variables in the output grid. Defaults to
            ``['scalars']`` for scalar data,
            ``['east_component', 'north_component']`` for 2D vector data, and
            ``['east_component', 'north_component', 'vertical_component']`` for
            3D vector data.
        projection : callable or None
            If not None, then should be a callable object
            ``projection(easting, northing) -> (proj_easting, proj_northing)``
            that takes in easting and northing coordinate arrays and returns
            projected northing and easting coordinate arrays. This function
            will be used to project the generated grid coordinates before
            passing them into ``predict``. For example, you can use this to
            generate a geographic grid from a Cartesian gridder.

        Returns
        -------
        grid : xarray.Dataset
            The interpolated grid. Metadata about the interpolator is written
            to the ``attrs`` attribute.

        See also
        --------
        verde.grid_coordinates : Generate the coordinate values for the grid.

        """
        dims = self._get_dims(dims)
        region = get_instance_region(self, region)
        coordinates = grid_coordinates(region, shape=shape, spacing=spacing, **kwargs)
        if projection is None:
            data = check_data(self.predict(coordinates))
        else:
            data = check_data(self.predict(projection(*coordinates)))
        data_names = get_data_names(data, data_names)
        coords = {dims[1]: coordinates[0][0, :], dims[0]: coordinates[1][:, 0]}
        attrs = {"metadata": "Generated by {}".format(repr(self))}
        data_vars = {
            name: (dims, value, attrs) for name, value in zip(data_names, data)
        }
        return xr.Dataset(data_vars, coords=coords, attrs=attrs)

    def scatter(
        self,
        region=None,
        size=300,
        random_state=0,
        dims=None,
        data_names=None,
        projection=None,
        **kwargs
    ):
        """
        Interpolate values onto a random scatter of points.

        Point coordinates are generated by :func:`verde.scatter_points`. Other
        arguments for this function can be passed as extra keyword arguments
        (``kwargs``) to this method.

        If the interpolator collected the input data region, then it will be
        used if ``region=None``. Otherwise, you must specify the grid region.

        Use the *dims* and *data_names* arguments to set custom names for the
        dimensions and the data field(s) in the output
        :class:`pandas.DataFrame`. Default names are provided.

        Parameters
        ----------
        region : list = [W, E, S, N]
            The west, east, south, and north boundaries of a given region.
        size : int
            The number of points to generate.
        random_state : numpy.random.RandomState or an int seed
            A random number generator used to define the state of the random
            permutations. Use a fixed seed to make sure computations are
            reproducible. Use ``None`` to choose a seed automatically
            (resulting in different numbers with each run).
        dims : list or None
            The names of the northing and easting data dimensions,
            respectively, in the output dataframe. Default is determined from
            the ``dims`` attribute of the class. Must be defined in the
            following order: northing dimension, easting dimension.
            **NOTE: This is an exception to the "easting" then
            "northing" pattern but is required for compatibility with xarray.**
        data_names : list of None
            The name(s) of the data variables in the output dataframe. Defaults
            to ``['scalars']`` for scalar data,
            ``['east_component', 'north_component']`` for 2D vector data, and
            ``['east_component', 'north_component', 'vertical_component']`` for
            3D vector data.
        projection : callable or None
            If not None, then should be a callable object
            ``projection(easting, northing) -> (proj_easting, proj_northing)``
            that takes in easting and northing coordinate arrays and returns
            projected northing and easting coordinate arrays. This function
            will be used to project the generated scatter coordinates before
            passing them into ``predict``. For example, you can use this to
            generate a geographic scatter from a Cartesian gridder.

        Returns
        -------
        table : pandas.DataFrame
            The interpolated values on a random set of points.

        """
        dims = self._get_dims(dims)
        region = get_instance_region(self, region)
        coordinates = scatter_points(region, size, random_state=random_state, **kwargs)
        if projection is None:
            data = check_data(self.predict(coordinates))
        else:
            data = check_data(self.predict(projection(*coordinates)))
        data_names = get_data_names(data, data_names)
        columns = [(dims[0], coordinates[1]), (dims[1], coordinates[0])]
        columns.extend(zip(data_names, data))
        return pd.DataFrame(dict(columns), columns=[c[0] for c in columns])

    def profile(
        self,
        point1,
        point2,
        size,
        dims=None,
        data_names=None,
        projection=None,
        **kwargs
    ):
        """
        Interpolate data along a profile between two points.

        Generates the profile along a straight line assuming Cartesian
        distances. Point coordinates are generated by
        :func:`verde.profile_coordinates`. Other arguments for this function
        can be passed as extra keyword arguments (``kwargs``) to this method.

        Use the *dims* and *data_names* arguments to set custom names for the
        dimensions and the data field(s) in the output
        :class:`pandas.DataFrame`. Default names are provided.

        Includes the calculated Cartesian distance from *point1* for each data
        point in the profile.

        Parameters
        ----------
        point1 : tuple
            The easting and northing coordinates, respectively, of the first
            point.
        point2 : tuple
            The easting and northing coordinates, respectively, of the second
            point.
        size : int
            The number of points to generate.
        dims : list or None
            The names of the northing and easting data dimensions,
            respectively, in the output dataframe. Default is determined from
            the ``dims`` attribute of the class. Must be defined in the
            following order: northing dimension, easting dimension.
            **NOTE: This is an exception to the "easting" then
            "northing" pattern but is required for compatibility with xarray.**
        data_names : list of None
            The name(s) of the data variables in the output dataframe. Defaults
            to ``['scalars']`` for scalar data,
            ``['east_component', 'north_component']`` for 2D vector data, and
            ``['east_component', 'north_component', 'vertical_component']`` for
            3D vector data.
        projection : callable or None
            If not None, then should be a callable object ``projection(easting,
            northing, inverse=False) -> (proj_easting, proj_northing)`` that
            takes in easting and northing coordinate arrays and returns
            projected northing and easting coordinate arrays. Should also take
            an optional keyword argument ``inverse`` (default to False) that if
            True will cause the function to the inverse transform. This
            function will be used to project the profile end points before
            generating coordinates and passing them into ``predict``. For
            example, you can use this to specify geographic coordinates for the
            profile points to a Cartesian gridder. The profile will be evenly
            spaced and a straight line in the projected coordinates. Distances
            returned are also in the projected coordinates. The returned
            profile coordinates will be in the original (unprojected)
            coordinate system (which is why the projection needs to support
            ``inverse``).

        Returns
        -------
        table : pandas.DataFrame
            The interpolated values along the profile.

        """
<<<<<<< HEAD
        dims = get_dims(dims)
        # Project the input points to generate the profile in Cartesian
        # coordinates (the distance calculation doesn't make sense in
        # geographic coordinates since we don't do actual distances on a
        # sphere).
        if projection is not None:
            point1 = projection(*point1)
            point2 = projection(*point2)
=======
        dims = self._get_dims(dims)
>>>>>>> 072e9df7
        coordinates, distances = profile_coordinates(point1, point2, size, **kwargs)
        data = check_data(self.predict(coordinates))
        # Project the coordinates back to have geographic coordinates for the
        # profile but Cartesian distances.
        if projection is not None:
            coordinates = projection(*coordinates, inverse=True)
        data_names = get_data_names(data, data_names)
        columns = [
            (dims[0], coordinates[1]),
            (dims[1], coordinates[0]),
            ("distance", distances),
        ]
        columns.extend(zip(data_names, data))
        return pd.DataFrame(dict(columns), columns=[c[0] for c in columns])

    def _get_dims(self, dims):
        """
        Get default dimension names.
        """
        if dims is not None:
            return dims
        return self.dims


def get_data_names(data, data_names):
    """
    Get default names for data fields if none are given based on the data.

    Examples
    --------

    >>> import numpy as np
    >>> east, north, up = [np.arange(10)]*3
    >>> get_data_names((east,), data_names=None)
    ('scalars',)
    >>> get_data_names((east, north), data_names=None)
    ('east_component', 'north_component')
    >>> get_data_names((east, north, up), data_names=None)
    ('east_component', 'north_component', 'vertical_component')
    >>> get_data_names((up, north), data_names=('ringo', 'george'))
    ('ringo', 'george')

    """
    if data_names is not None:
        if len(data) != len(data_names):
            raise ValueError(
                "Data has {} components but only {} names provided: {}".format(
                    len(data), len(data_names), str(data_names)
                )
            )
        return data_names
    data_types = [
        ("scalars",),
        ("east_component", "north_component"),
        ("east_component", "north_component", "vertical_component"),
    ]
    if len(data) > len(data_types):
        raise ValueError(
            " ".join(
                [
                    "Default data names only available for up to 3 components.",
                    "Must provide custom names through the 'data_names' argument.",
                ]
            )
        )
    return data_types[len(data) - 1]


def get_instance_region(instance, region):
    """
    Get the region attribute stored in instance if one is not provided.
    """
    if region is None:
        if not hasattr(instance, "region_"):
            raise ValueError("No default region found. Argument must be supplied.")
        region = getattr(instance, "region_")
    return region<|MERGE_RESOLUTION|>--- conflicted
+++ resolved
@@ -455,8 +455,7 @@
             The interpolated values along the profile.
 
         """
-<<<<<<< HEAD
-        dims = get_dims(dims)
+        dims = self._get_dims(dims)
         # Project the input points to generate the profile in Cartesian
         # coordinates (the distance calculation doesn't make sense in
         # geographic coordinates since we don't do actual distances on a
@@ -464,9 +463,6 @@
         if projection is not None:
             point1 = projection(*point1)
             point2 = projection(*point2)
-=======
-        dims = self._get_dims(dims)
->>>>>>> 072e9df7
         coordinates, distances = profile_coordinates(point1, point2, size, **kwargs)
         data = check_data(self.predict(coordinates))
         # Project the coordinates back to have geographic coordinates for the
