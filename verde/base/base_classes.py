--- conflicted
+++ resolved
@@ -9,11 +9,8 @@
 """
 from abc import ABCMeta, abstractmethod
 
-<<<<<<< HEAD
 import numpy as np
 import xarray as xr
-=======
->>>>>>> 93d2542e
 import pandas as pd
 from sklearn.base import BaseEstimator
 from sklearn.model_selection import BaseCrossValidator
