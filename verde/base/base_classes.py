# Copyright (c) 2017 The Verde Developers.
# Distributed under the terms of the BSD 3-Clause License.
# SPDX-License-Identifier: BSD-3-Clause
#
# This code is part of the Fatiando a Terra project (https://www.fatiando.org)
#
"""
Base classes for all gridders.
"""
from abc import ABCMeta, abstractmethod

import warnings
import pandas as pd
from sklearn.base import BaseEstimator
from sklearn.model_selection import BaseCrossValidator

from ..coordinates import grid_coordinates, profile_coordinates, scatter_points
from .utils import check_data, check_data_names, score_estimator
from ..utils import (
    make_xarray_grid,
    meshgrid_from_1d,
    get_ndim_horizontal_coords,
    check_meshgrid,
)


# Pylint doesn't like X, y scikit-learn argument names.
# pylint: disable=invalid-name,unused-argument


class BaseBlockCrossValidator(BaseCrossValidator, metaclass=ABCMeta):
    """
    Base class for spatially blocked cross-validators.

    Parameters
    ----------
    spacing : float, tuple = (s_north, s_east), or None
        The block size in the South-North and West-East directions,
        respectively. A single value means that the spacing is equal in both
        directions. If None, then *shape* **must be provided**.
    shape : tuple = (n_north, n_east) or None
        The number of blocks in the South-North and West-East directions,
        respectively. If None, then *spacing* **must be provided**.
    n_splits : int
        Number of splitting iterations.

    """

    def __init__(
        self,
        spacing=None,
        shape=None,
        n_splits=10,
    ):
        if spacing is None and shape is None:
            raise ValueError("Either 'spacing' or 'shape' must be provided.")
        self.spacing = spacing
        self.shape = shape
        self.n_splits = n_splits

    def split(self, X, y=None, groups=None):
        """
        Generate indices to split data into training and test set.

        Parameters
        ----------
        X : array-like, shape (n_samples, 2)
            Columns should be the easting and northing coordinates of data
            points, respectively.
        y : array-like, shape (n_samples,)
            The target variable for supervised learning problems. Always
            ignored.
        groups : array-like, with shape (n_samples,), optional
            Group labels for the samples used while splitting the dataset into
            train/test set. Always ignored.

        Yields
        ------
        train : ndarray
            The training set indices for that split.
        test : ndarray
            The testing set indices for that split.

        """
        if X.shape[1] != 2:
            raise ValueError(
                "X must have exactly 2 columns ({} given).".format(X.shape[1])
            )
        for train, test in super().split(X, y, groups):
            yield train, test

    def get_n_splits(self, X=None, y=None, groups=None):
        """
        Returns the number of splitting iterations in the cross-validator

        Parameters
        ----------
        X : object
            Always ignored, exists for compatibility.
        y : object
            Always ignored, exists for compatibility.
        groups : object
            Always ignored, exists for compatibility.

        Returns
        -------
        n_splits : int
            Returns the number of splitting iterations in the cross-validator.
        """
        return self.n_splits

    @abstractmethod
    def _iter_test_indices(self, X=None, y=None, groups=None):
        """
        Generates integer indices corresponding to test sets.

        MUST BE IMPLEMENTED BY DERIVED CLASSES.

        Parameters
        ----------
        X : array-like, shape (n_samples, 2)
            Columns should be the easting and northing coordinates of data
            points, respectively.
        y : array-like, shape (n_samples,)
            The target variable for supervised learning problems. Always
            ignored.
        groups : array-like, with shape (n_samples,), optional
            Group labels for the samples used while splitting the dataset into
            train/test set. Always ignored.

        Yields
        ------
        test : ndarray
            The testing set indices for that split.

        """


# pylint: enable=invalid-name,unused-argument


class BaseGridder(BaseEstimator):
    """
    Base class for gridders.

    Most methods of this class requires the implementation of a
    :meth:`~verde.base.BaseGridder.predict` method. The data returned by it
    should be a 1d or 2d numpy array for scalar data or a tuple with 1d or 2d
    numpy arrays for each component of vector data.

    The :meth:`~verde.base.BaseGridder.filter` method requires the
    implementation of a :meth:`~verde.base.BaseGridder.fit` method to fit the
    gridder model to data.

    Doesn't define any new attributes.

    This is a subclass of :class:`sklearn.base.BaseEstimator` and must abide by
    the same rules of the scikit-learn classes. Mainly:

    * ``__init__`` must **only** assign values to attributes based on the
      parameters it receives. All parameters must have default values.
      Parameter checking should be done in ``fit``.
    * Estimated parameters should be stored as attributes with names ending in
      ``_``.

    Examples
    --------

    Let's create a class that interpolates by attributing the mean value of the
    data to every single point (it's not a very good interpolator).

    >>> import verde as vd
    >>> import numpy as np
    >>> from sklearn.utils.validation import check_is_fitted
    >>> class MeanGridder(vd.base.BaseGridder):
    ...     "Gridder that always produces the mean of all data values"
    ...     def __init__(self, multiplier=1):
    ...         # Init should only assign the parameters to attributes
    ...         self.multiplier = multiplier
    ...     def fit(self, coordinates, data):
    ...         # Argument checking should be done in fit
    ...         if self.multiplier <= 0:
    ...             raise ValueError('Invalid multiplier {}'
    ...                              .format(self.multiplier))
    ...         self.mean_ = data.mean()*self.multiplier
    ...         # fit should return self so that we can chain operations
    ...         return self
    ...     def predict(self, coordinates):
    ...         # We know the gridder has been fitted if it has the mean
    ...         check_is_fitted(self, ['mean_'])
    ...         return np.ones_like(coordinates[0])*self.mean_
    >>> # Try it on some synthetic data
    >>> synthetic = vd.datasets.CheckerBoard(region=(0, 5, -10, 8))
    >>> data = synthetic.scatter()
    >>> print('{:.4f}'.format(data.scalars.mean()))
    -32.2182
    >>> # Fit the gridder to our synthetic data
    >>> grd = MeanGridder().fit((data.easting, data.northing), data.scalars)
    >>> grd
    MeanGridder()
    >>> # Interpolate on a regular grid
    >>> grid = grd.grid(region=(0, 5, -10, -8), shape=(30, 20))
    >>> np.allclose(grid.scalars, -32.2182)
    True
    >>> # Interpolate along a profile
    >>> profile = grd.profile(point1=(0, -10), point2=(5, -8), size=10)
    >>> print(', '.join(['{:.2f}'.format(i) for i in profile.distance]))
    0.00, 0.60, 1.20, 1.80, 2.39, 2.99, 3.59, 4.19, 4.79, 5.39
    >>> print(', '.join(['{:.1f}'.format(i) for i in profile.scalars]))
    -32.2, -32.2, -32.2, -32.2, -32.2, -32.2, -32.2, -32.2, -32.2, -32.2

    """

    # The default dimension names for generated outputs
    # (pd.DataFrame, xr.Dataset, etc)
    dims = ("northing", "easting")

    # The default dimension names for generated outputs if projection is passed
    unproj_dims = ("latitude", "longitude")

    # The default name for any extra coordinates given to methods below
    # through the `extra_coords` keyword argument. Coordinates are
    # included in the outputs (pandas.DataFrame or xarray.Dataset)
    # using this name as a basis.
    extra_coords_name = "extra_coord"

    # Define default values for data_names depending on the number of data
    # arrays returned by predict method.
    data_names_defaults = [
        ("scalars",),
        ("east_component", "north_component"),
        ("east_component", "north_component", "vertical_component"),
    ]

    def predict(self, coordinates):
        """
        Predict data on the given coordinate values. NOT IMPLEMENTED.

        This is a dummy placeholder for an actual method.

        Parameters
        ----------
        coordinates : tuple of arrays
            Arrays with the coordinates of each data point. Should be in the
            following order: (easting, northing, vertical, ...).

        Returns
        -------
        data : array
            The data predicted at the give coordinates.

        """
        raise NotImplementedError()

    def fit(self, coordinates, data, weights=None):
        """
        Fit the gridder to observed data. NOT IMPLEMENTED.

        This is a dummy placeholder for an actual method.

        Parameters
        ----------
        coordinates : tuple of arrays
            Arrays with the coordinates of each data point. Should be in the
            following order: (easting, northing, vertical, ...).
        data : array or tuple of arrays
            The data values of each data point. If the data has more than one
            component, *data* must be a tuple of arrays (one for each
            component).
        weights : None or array or tuple of arrays
            If not None, then the weights assigned to each data point. If more
            than one data component is provided, you must provide a weights
            array for each data component (if not None).

        Returns
        -------
        self
            This instance of the gridder. Useful to chain operations.

        """
        raise NotImplementedError()

    def filter(self, coordinates, data, weights=None):
        """
        Filter the data through the gridder and produce residuals.

        Calls ``fit`` on the data, evaluates the residuals (data - predicted
        data), and returns the coordinates, residuals, and weights.

        No very useful by itself but this interface makes gridders compatible
        with other processing operations and is used by :class:`verde.Chain` to
        join them together (for example, so you can fit a spline on the
        residuals of a trend).

        Parameters
        ----------
        coordinates : tuple of arrays
            Arrays with the coordinates of each data point. Should be in the
            following order: (easting, northing, vertical, ...).
            For the specific definition of coordinate systems and what these
            names mean, see the class docstring.
        data : array or tuple of arrays
            The data values of each data point. If the data has more than one
            component, *data* must be a tuple of arrays (one for each
            component).
        weights : None or array or tuple of arrays
            If not None, then the weights assigned to each data point. If more
            than one data component is provided, you must provide a weights
            array for each data component (if not None).

        Returns
        -------
        coordinates, residuals, weights
            The coordinates and weights are same as the input. Residuals are
            the input data minus the predicted data.

        """
        self.fit(coordinates, data, weights)
        data = check_data(data)
        pred = check_data(self.predict(coordinates))
        residuals = tuple(
            datai - predi.reshape(datai.shape) for datai, predi in zip(data, pred)
        )
        if len(residuals) == 1:
            residuals = residuals[0]
        return coordinates, residuals, weights

    def score(self, coordinates, data, weights=None):
        """
        Score the gridder predictions against the given data.

        Calculates the R^2 coefficient of determination of between the
        predicted values and the given data values. A maximum score of 1 means
        a perfect fit. The score can be negative.

        If the data has more than 1 component, the scores of each component
        will be averaged.

        Parameters
        ----------
        coordinates : tuple of arrays
            Arrays with the coordinates of each data point. Should be in the
            following order: (easting, northing, vertical, ...).
            For the specific definition of coordinate systems and what these
            names mean, see the class docstring.
        data : array or tuple of arrays
            The data values of each data point. If the data has more than one
            component, *data* must be a tuple of arrays (one for each
            component).
        weights : None or array or tuple of arrays
            If not None, then the weights assigned to each data point. If more
            than one data component is provided, you must provide a weights
            array for each data component (if not None).

        Returns
        -------
        score : float
            The R^2 score

        """
        return score_estimator("r2", self, coordinates, data, weights=weights)

    def grid(
        self,
        region=None,
        shape=None,
        spacing=None,
        dims=None,
        data_names=None,
        projection=None,
        coordinates=None,
        **kwargs,
    ):  # pylint: disable=too-many-locals
        """
        Interpolate the data onto a regular grid.

        The grid can be specified by two methods:

        - Pass the actual *coordinates* of the grid points, as generated by
          :func:`verde.grid_coordinates` or from an existing
          :class:`xarray.Dataset` grid.
        - Let the method define a new grid by either passing the number of
          points in each dimension (the *shape*) or by the grid node *spacing*.
          If the interpolator collected the input data region, then it will be
          used if ``region=None``. Otherwise, you must specify the grid region.
          See :func:`verde.grid_coordinates` for details. Other arguments for
          :func:`verde.grid_coordinates` can be passed as extra keyword
          arguments (``kwargs``) to this method.

        Use the *dims* and *data_names* arguments to set custom names for the
        dimensions and the data field(s) in the output :class:`xarray.Dataset`.
        Default names will be provided if none are given.

        Parameters
        ----------
        region : list = [W, E, S, N]
            The west, east, south, and north boundaries of a given region.
            Use only if ``coordinates`` is None.
        shape : tuple = (n_north, n_east) or None
            The number of points in the South-North and West-East directions,
            respectively.
            Use only if ``coordinates`` is None.
        spacing : tuple = (s_north, s_east) or None
            The grid spacing in the South-North and West-East directions,
            respectively.
            Use only if ``coordinates`` is None.
        dims : list or None
            The names of the northing and easting data dimensions,
            respectively, in the output grid. Default is determined from the
            ``dims`` attribute of the class. Must be defined in the following
            order: northing dimension, easting dimension.
            **NOTE: This is an exception to the "easting" then
            "northing" pattern but is required for compatibility with xarray.**
        data_names : str, list or None
            The name(s) of the data variables in the output grid. Defaults to
            ``'scalars'`` for scalar data,
            ``['east_component', 'north_component']`` for 2D vector data, and
            ``['east_component', 'north_component', 'vertical_component']`` for
            3D vector data.
        projection : callable or None
            If not None, then should be a callable object
            ``projection(easting, northing) -> (proj_easting, proj_northing)``
            that takes in easting and northing coordinate arrays and returns
            projected northing and easting coordinate arrays. This function
            will be used to project the generated grid coordinates before
            passing them into ``predict``. For example, you can use this to
            generate a geographic grid from a Cartesian gridder.
        coordinates : tuple of arrays
            Tuple of arrays containing the coordinates of the grid in the
            following order: (easting, northing, vertical, ...).
            The easting and northing arrays could be 1d or 2d arrays, if
            they are 2d they must be part of a meshgrid.
            If coordinates are passed, ``region``, ``shape``, and ``spacing``
            are ignored.

        Returns
        -------
        grid : xarray.Dataset
            The interpolated grid. Metadata about the interpolator is written
            to the ``attrs`` attribute.

        See also
        --------
        verde.grid_coordinates : Generate the coordinate values for the grid.

        """
<<<<<<< HEAD
        dims = self._get_dims(dims, projection)
        region = get_instance_region(self, region)
        coordinates = grid_coordinates(region, shape=shape, spacing=spacing, **kwargs)
=======
        if coordinates is not None and (spacing is not None or shape is not None):
            raise ValueError(
                "Both coordinates and spacing or shape were provided. "
                + "Please pass only coordinates or either the spacing or the shape."
            )
        if coordinates is not None and region is not None:
            raise ValueError(
                "Both coordinates and region were provided. "
                + "Please pass region only if spacing or shape is specified."
            )
        # Raise deprecation warning for the region, shape and spacing arguments
        if spacing is not None or shape is not None or region is not None:
            warnings.warn(
                "The 'spacing', 'shape' and 'region' arguments will be removed "
                + "in Verde v2.0.0. "
                + "Please use the 'verde.grid_coordinates' function to define "
                + "grid coordinates and pass them as the 'coordinates' argument.",
                FutureWarning,
            )
        # Get grid coordinates from coordinates parameter
        if coordinates is not None:
            ndim = get_ndim_horizontal_coords(*coordinates[:2])
            if ndim == 1:
                # Build a meshgrid if easting and northing are 1d
                coordinates = meshgrid_from_1d(coordinates)
            else:
                check_meshgrid(coordinates)
        # Build the grid coordinates through vd.grid_coordinates
        else:
            region = get_instance_region(self, region)
            coordinates = grid_coordinates(
                region, shape=shape, spacing=spacing, **kwargs
            )
        # Predict on the grid points (project the coordinates if needed)
>>>>>>> eb636e38
        if projection is None:
            data = check_data(self.predict(coordinates))
        else:
            data = check_data(
                self.predict(project_coordinates(coordinates, projection))
            )
        # Get names for dims, data and any extra coordinates
        dims = self._get_dims(dims)
        data_names = self._get_data_names(data, data_names)
        extra_coords_names = self._get_extra_coords_names(coordinates)
        # Create xarray.Dataset
        dataset = make_xarray_grid(
            coordinates,
            data,
            data_names,
            dims=dims,
            extra_coords_names=extra_coords_names,
        )
        # Add metadata as attrs
        metadata = "Generated by {}".format(repr(self))
        dataset.attrs["metadata"] = metadata
        for array in dataset:
            dataset[array].attrs["metadata"] = metadata
        return dataset

    def scatter(
        self,
        region=None,
        size=300,
        random_state=0,
        dims=None,
        data_names=None,
        projection=None,
        **kwargs,
    ):
        """
        Interpolate values onto a random scatter of points.

        Point coordinates are generated by :func:`verde.scatter_points`. Other
        arguments for this function can be passed as extra keyword arguments
        (``kwargs``) to this method.

        If the interpolator collected the input data region, then it will be
        used if ``region=None``. Otherwise, you must specify the grid region.

        Use the *dims* and *data_names* arguments to set custom names for the
        dimensions and the data field(s) in the output
        :class:`pandas.DataFrame`. Default names are provided.

        Parameters
        ----------
        region : list = [W, E, S, N]
            The west, east, south, and north boundaries of a given region.
        size : int
            The number of points to generate.
        random_state : numpy.random.RandomState or an int seed
            A random number generator used to define the state of the random
            permutations. Use a fixed seed to make sure computations are
            reproducible. Use ``None`` to choose a seed automatically
            (resulting in different numbers with each run).
        dims : list or None
            The names of the northing and easting data dimensions,
            respectively, in the output dataframe. Default is determined from
            the ``dims`` attribute of the class. Must be defined in the
            following order: northing dimension, easting dimension.
            **NOTE: This is an exception to the "easting" then
            "northing" pattern but is required for compatibility with xarray.**
        data_names : str, list or None
            The name(s) of the data variables in the output dataframe. Defaults
            to ``'scalars'`` for scalar data,
            ``['east_component', 'north_component']`` for 2D vector data, and
            ``['east_component', 'north_component', 'vertical_component']`` for
            3D vector data.
        projection : callable or None
            If not None, then should be a callable object
            ``projection(easting, northing) -> (proj_easting, proj_northing)``
            that takes in easting and northing coordinate arrays and returns
            projected northing and easting coordinate arrays. This function
            will be used to project the generated scatter coordinates before
            passing them into ``predict``. For example, you can use this to
            generate a geographic scatter from a Cartesian gridder.

        Returns
        -------
        table : pandas.DataFrame
            The interpolated values on a random set of points.

        """
        dims = self._get_dims(dims, projection)
        region = get_instance_region(self, region)
        coordinates = scatter_points(region, size, random_state=random_state, **kwargs)
        if projection is None:
            data = check_data(self.predict(coordinates))
        else:
            data = check_data(
                self.predict(project_coordinates(coordinates, projection))
            )
        data_names = self._get_data_names(data, data_names)
        columns = [(dims[0], coordinates[1]), (dims[1], coordinates[0])]
        extra_coords_names = self._get_extra_coords_names(coordinates)
        columns.extend(zip(extra_coords_names, coordinates[2:]))
        columns.extend(zip(data_names, data))
        return pd.DataFrame(dict(columns), columns=[c[0] for c in columns])

    def profile(
        self,
        point1,
        point2,
        size,
        dims=None,
        data_names=None,
        projection=None,
        **kwargs,
    ):
        """
        Interpolate data along a profile between two points.

        Generates the profile along a straight line assuming Cartesian
        distances. Point coordinates are generated by
        :func:`verde.profile_coordinates`. Other arguments for this function
        can be passed as extra keyword arguments (``kwargs``) to this method.

        Use the *dims* and *data_names* arguments to set custom names for the
        dimensions and the data field(s) in the output
        :class:`pandas.DataFrame`. Default names are provided.

        Includes the calculated Cartesian distance from *point1* for each data
        point in the profile.

        To specify *point1* and *point2* in a coordinate system that would
        require projection to Cartesian (geographic longitude and latitude, for
        example), use the ``projection`` argument. With this option, the input
        points will be projected using the given projection function prior to
        computations. The generated Cartesian profile coordinates will be
        projected back to the original coordinate system. **Note that the
        profile points are evenly spaced in projected coordinates, not the
        original system (e.g., geographic)**.

        .. warning::

            **The profile calculation method with a projection has changed in
            Verde 1.4.0**. Previous versions generated coordinates (assuming
            they were Cartesian) and projected them afterwards. This led to
            "distances" being incorrectly handled and returned in unprojected
            coordinates. For example, if ``projection`` is from geographic to
            Mercator, the distances would be "angles" (incorrectly calculated
            as if they were Cartesian). After 1.4.0, *point1* and *point2* are
            projected prior to generating coordinates for the profile,
            guaranteeing that distances are properly handled in a Cartesian
            system. **With this change, the profile points are now evenly
            spaced in projected coordinates and the distances are returned in
            projected coordinates as well.**

        Parameters
        ----------
        point1 : tuple
            The easting and northing coordinates, respectively, of the first
            point.
        point2 : tuple
            The easting and northing coordinates, respectively, of the second
            point.
        size : int
            The number of points to generate.
        dims : list or None
            The names of the northing and easting data dimensions,
            respectively, in the output dataframe. Default is determined from
            the ``dims`` attribute of the class. Must be defined in the
            following order: northing dimension, easting dimension.
            **NOTE: This is an exception to the "easting" then
            "northing" pattern but is required for compatibility with xarray.**
        data_names : str, list or None
            The name(s) of the data variables in the output dataframe. Defaults
            to ``'scalars'`` for scalar data,
            ``['east_component', 'north_component']`` for 2D vector data, and
            ``['east_component', 'north_component', 'vertical_component']`` for
            3D vector data.
        projection : callable or None
            If not None, then should be a callable object ``projection(easting,
            northing, inverse=False) -> (proj_easting, proj_northing)`` that
            takes in easting and northing coordinate arrays and returns
            projected northing and easting coordinate arrays. Should also take
            an optional keyword argument ``inverse`` (default to False) that if
            True will calculate the inverse transform instead. This function
            will be used to project the profile end points before generating
            coordinates and passing them into ``predict``. It will also be used
            to undo the projection of the coordinates before returning the
            results.

        Returns
        -------
        table : pandas.DataFrame
            The interpolated values along the profile.

        """
        dims = self._get_dims(dims, projection)
        # Project the input points to generate the profile in Cartesian
        # coordinates (the distance calculation doesn't make sense in
        # geographic coordinates since we don't do actual distances on a
        # sphere).
        if projection is not None:
            point1 = project_coordinates(point1, projection)
            point2 = project_coordinates(point2, projection)
        coordinates, distances = profile_coordinates(point1, point2, size, **kwargs)
        data = check_data(self.predict(coordinates))
        # Project the coordinates back to have geographic coordinates for the
        # profile but Cartesian distances.
        if projection is not None:
            coordinates = project_coordinates(coordinates, projection, inverse=True)
        data_names = self._get_data_names(data, data_names)
        columns = [
            (dims[0], coordinates[1]),
            (dims[1], coordinates[0]),
            ("distance", distances),
        ]
        extra_coords_names = self._get_extra_coords_names(coordinates)
        columns.extend(zip(extra_coords_names, coordinates[2:]))
        columns.extend(zip(data_names, data))
        return pd.DataFrame(dict(columns), columns=[c[0] for c in columns])

    def _get_dims(self, dims, projection):
        """
        Get default dimension names.
        """
        if dims is not None:
            return dims
        if projection is not None:
            return self.unproj_dims
        return self.dims

    def _get_extra_coords_names(self, coordinates):
        """
        Return names for extra coordinates

        Examples
        --------

        >>> coordinates = (-5, 4, 3, 5, 1)
        >>> grd = BaseGridder()
        >>> grd._get_extra_coords_names(coordinates)
        ['extra_coord', 'extra_coord_1', 'extra_coord_2']

        >>> coordinates = (-5, 4, 3)
        >>> grd = BaseGridder()
        >>> grd.extra_coords_name = "upward"
        >>> grd._get_extra_coords_names(coordinates)
        ['upward']

        """
        names = []
        for i in range(len(coordinates[2:])):
            name = self.extra_coords_name
            if i > 0:
                name += "_{}".format(i)
            names.append(name)
        return names

    def _get_data_names(self, data, data_names):
        """
        Get default names for data fields if none are given based on the data.

        Examples
        --------

        >>> import numpy as np
        >>> east, north, up = [np.arange(10)]*3
        >>> gridder = BaseGridder()
        >>> gridder._get_data_names((east,), data_names=None)
        ('scalars',)
        >>> gridder._get_data_names((east, north), data_names=None)
        ('east_component', 'north_component')
        >>> gridder._get_data_names((east, north, up), data_names=None)
        ('east_component', 'north_component', 'vertical_component')
        >>> gridder._get_data_names((east,), data_names="john")
        ('john',)
        >>> gridder._get_data_names((east,), data_names=("paul",))
        ('paul',)
        >>> gridder._get_data_names(
        ...     (up, north), data_names=('ringo', 'george')
        ... )
        ('ringo', 'george')
        >>> gridder._get_data_names((north,), data_names=["brian"])
        ['brian']

        """
        # Return the defaults data_names for the class
        if data_names is None:
            if len(data) > len(self.data_names_defaults):
                raise ValueError(
                    "Default data names only available for up to 3 components. "
                    + "Must provide custom names through the 'data_names' argument."
                )
            return self.data_names_defaults[len(data) - 1]
        # Return the passed data_names if valid
        data_names = check_data_names(data, data_names)
        return data_names


def project_coordinates(coordinates, projection, **kwargs):
    """
    Apply projection to given coordinates

    Allows to apply projections to any number of coordinates, assuming
    that the first ones are ``longitude`` and ``latitude``.

    Examples
    --------

    >>> # Define a custom projection function
    >>> def projection(lon, lat, inverse=False):
    ...     "Simple projection of geographic coordinates"
    ...     radius = 1000
    ...     if inverse:
    ...         return (lon / radius, lat / radius)
    ...     return (lon * radius, lat * radius)

    >>> # Apply the projection to a set of coordinates containing:
    >>> # longitude, latitude and height
    >>> coordinates = (1., -2., 3.)
    >>> project_coordinates(coordinates, projection)
    (1000.0, -2000.0, 3.0)

    >>> # Apply the inverse projection
    >>> coordinates = (-500.0, 1500.0, -19.0)
    >>> project_coordinates(coordinates, projection, inverse=True)
    (-0.5, 1.5, -19.0)

    """
    proj_coordinates = projection(*coordinates[:2], **kwargs)
    if len(coordinates) > 2:
        proj_coordinates += tuple(coordinates[2:])
    return proj_coordinates


def get_instance_region(instance, region):
    """
    Get the region attribute stored in instance if one is not provided.
    """
    if region is None:
        if not hasattr(instance, "region_"):
            raise ValueError("No default region found. Argument must be supplied.")
        region = getattr(instance, "region_")
    return region<|MERGE_RESOLUTION|>--- conflicted
+++ resolved
@@ -444,11 +444,6 @@
         verde.grid_coordinates : Generate the coordinate values for the grid.
 
         """
-<<<<<<< HEAD
-        dims = self._get_dims(dims, projection)
-        region = get_instance_region(self, region)
-        coordinates = grid_coordinates(region, shape=shape, spacing=spacing, **kwargs)
-=======
         if coordinates is not None and (spacing is not None or shape is not None):
             raise ValueError(
                 "Both coordinates and spacing or shape were provided. "
@@ -483,7 +478,6 @@
                 region, shape=shape, spacing=spacing, **kwargs
             )
         # Predict on the grid points (project the coordinates if needed)
->>>>>>> eb636e38
         if projection is None:
             data = check_data(self.predict(coordinates))
         else:
@@ -491,7 +485,7 @@
                 self.predict(project_coordinates(coordinates, projection))
             )
         # Get names for dims, data and any extra coordinates
-        dims = self._get_dims(dims)
+        dims = self._get_dims(dims, projection)
         data_names = self._get_data_names(data, data_names)
         extra_coords_names = self._get_extra_coords_names(coordinates)
         # Create xarray.Dataset
