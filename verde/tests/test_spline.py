--- conflicted
+++ resolved
@@ -28,17 +28,11 @@
     # Can't test on many configurations because it takes too long for regular
     # testing
     spline = SplineCV(
-<<<<<<< HEAD
-        dampings=[None, 100],
-        mindists=[1e-7, 1e-2],
-        cv=ShuffleSplit(n_splits=2, random_state=0),
-=======
         dampings=[None, 1e3],
         mindists=[1e-7, 1e6],
         cv=ShuffleSplit(n_splits=1, random_state=0),
         delayed=delayed,
         client=client,
->>>>>>> f6806614
     ).fit(coords, data.scalars)
     if client is not None:
         client.close()
@@ -70,44 +64,6 @@
     )
 
 
-<<<<<<< HEAD
-@requires_dask
-def test_spline_cv_parallel():
-    "See if the parallel version of SplineCV works"
-    region = (100, 500, -800, -700)
-    synth = CheckerBoard(region=region)
-    data = synth.scatter(size=1500, random_state=1)
-    coords = (data.easting, data.northing)
-    client = Client(processes=True)
-    # Can't test on many configurations because it takes too long for regular
-    # testing. Use ShuffleSplit instead of KFold to test it out and make this
-    # run faster
-    spline = SplineCV(
-        dampings=[None, 100],
-        mindists=[1e-7, 1e-2],
-        cv=ShuffleSplit(n_splits=2, random_state=0),
-        client=client,
-    ).fit(coords, data.scalars)
-    client.close()
-    # The interpolation should be perfect on top of the data points
-    npt.assert_allclose(spline.predict(coords), data.scalars, rtol=1e-5)
-    npt.assert_allclose(spline.score(coords, data.scalars), 1)
-    npt.assert_allclose(spline.force_coords_, coords)
-    assert spline.mindist_ == 1e-7
-    assert spline.damping_ is None
-    shape = (5, 5)
-    region = (270, 320, -770, -720)
-    # Tolerance needs to be kind of high to allow for error due to small
-    # dataset
-    npt.assert_allclose(
-        spline.grid(region, shape=shape).scalars,
-        synth.grid(region, shape=shape).scalars,
-        rtol=5e-2,
-    )
-
-
-=======
->>>>>>> f6806614
 def test_spline():
     "See if the exact spline solution matches the synthetic data"
     region = (100, 500, -800, -700)
