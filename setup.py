"""
Build and install the project.

Uses versioneer to manage version numbers using git tags.
"""
from setuptools import setup, find_packages

import versioneer


NAME = "verde"
FULLNAME = "Verde"
AUTHOR = "The Verde Developers"
AUTHOR_EMAIL = "leouieda@gmail.com"
MAINTAINER = "Leonardo Uieda"
MAINTAINER_EMAIL = AUTHOR_EMAIL
LICENSE = "BSD License"
URL = "https://github.com/fatiando/verde"
DESCRIPTION = "Processing and gridding spatial data"
KEYWORDS = ""
with open("README.rst") as f:
    LONG_DESCRIPTION = "".join(f.readlines())
VERSION = versioneer.get_version()
CMDCLASS = versioneer.get_cmdclass()
CLASSIFIERS = [
    "Development Status :: 5 - Production/Stable",
    "Intended Audience :: Science/Research",
    "Intended Audience :: Developers",
    "Intended Audience :: Education",
    "Topic :: Scientific/Engineering",
    "Topic :: Software Development :: Libraries",
    "Programming Language :: Python :: 3",
    "Programming Language :: Python :: 3.6",
    "Programming Language :: Python :: 3.7",
    "Programming Language :: Python :: 3.8",
    "Programming Language :: Python :: 3 :: Only",
    "License :: OSI Approved :: {}".format(LICENSE),
]
PLATFORMS = "Any"
PACKAGES = find_packages(exclude=["doc"])
SCRIPTS = []
PACKAGE_DATA = {
    "verde.datasets": ["registry.txt"],
    "verde.tests": ["data/*", "baseline/*"],
}
INSTALL_REQUIRES = [
    "numpy",
    "scipy",
    "pandas",
    "xarray",
    "scikit-learn",
<<<<<<< HEAD
    "pooch",
    "dask",
=======
    "pooch>=0.7.0",
>>>>>>> 9564a2a3
]
PYTHON_REQUIRES = ">=3.6"

if __name__ == "__main__":
    setup(
        name=NAME,
        fullname=FULLNAME,
        description=DESCRIPTION,
        long_description=LONG_DESCRIPTION,
        version=VERSION,
        author=AUTHOR,
        author_email=AUTHOR_EMAIL,
        maintainer=MAINTAINER,
        maintainer_email=MAINTAINER_EMAIL,
        license=LICENSE,
        url=URL,
        platforms=PLATFORMS,
        scripts=SCRIPTS,
        packages=PACKAGES,
        package_data=PACKAGE_DATA,
        classifiers=CLASSIFIERS,
        keywords=KEYWORDS,
        install_requires=INSTALL_REQUIRES,
        python_requires=PYTHON_REQUIRES,
        cmdclass=CMDCLASS,
    )<|MERGE_RESOLUTION|>--- conflicted
+++ resolved
@@ -49,12 +49,8 @@
     "pandas",
     "xarray",
     "scikit-learn",
-<<<<<<< HEAD
-    "pooch",
+    "pooch>=0.7.0",
     "dask",
-=======
-    "pooch>=0.7.0",
->>>>>>> 9564a2a3
 ]
 PYTHON_REQUIRES = ">=3.6"
 
